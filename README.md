--- conflicted
+++ resolved
@@ -290,14 +290,8 @@
 ~~~~ js
 var gcloud = require('gcloud'),
     bucket = new gcloud.storage.Bucket({
-<<<<<<< HEAD
         projectId: YOUR_PROJECT_ID,
         keyFilename: '/path/to/the/key.json'
-=======
-        bucketName: YOUR_BUCKET_NAME,
-        email: 'xxx@developer.gserviceaccount.com',
-        pemFilePath: '/path/to/the/pem/private/key.pem'
->>>>>>> aee1b96b
     });
 ~~~~
 
